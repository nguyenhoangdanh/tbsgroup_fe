"use client";
import { createProductionProcess } from "@/actions/admin/handbag";
import {
  defautHandbagStageFormValues,
  handbagStageFormSchema,
  THandbagStageForm,
<<<<<<< HEAD
} from "@/schemas/handbag";
import SubmitButton from "@/components/SubmitButton";
=======
} from "@/app/schemas/handbag";
import FormController from "@/components/common/form/FormController";
>>>>>>> f70655a9
import { FormField } from "@/components/ui/form";
import { Input } from "@/components/ui/input";
import { Label } from "@/components/ui/label";
import { toast } from "@/hooks/use-toast";
import { useDispatchType } from "@/lib/dispatch.utils";
import { zodResolver } from "@hookform/resolvers/zod";
import React from "react";
import { SubmitHandler, useForm } from "react-hook-form";

interface HandbagStageFormProps {
  action: "create" | "update";
}

const HandbagStageForm: React.FC<HandbagStageFormProps> = ({ action }) => {
  const dispatch = useDispatchType();
  const methods = useForm<THandbagStageForm>({
    defaultValues: defautHandbagStageFormValues,
    resolver: zodResolver(handbagStageFormSchema),
  });

  const onSubmit: SubmitHandler<THandbagStageForm> = async (data) => {
    const rs = await createProductionProcess({
      code: data.code,
      name: data.name,
    });

    if (rs.success) {
      dispatch("FETCH_PO_HANDBAG");
      toast({
        title: "Thành công",
        description: `Đã tạo quy trình sản xuất ${rs?.productionProcess?.name}`,
      });
    } else {
      toast({
        title: "Lỗi",
        description: rs.message || "Có lỗi xảy ra",
        variant: "destructive",
      });
    }
  };
  return (
    <FormController methods={methods} onSubmit={onSubmit}>
      <FormField
        control={methods.control}
        name="code"
        render={({ field }) => (
          <div className="col-span-4">
            <Label htmlFor="code" className="text-right">
              Mã
            </Label>
            <Input id="code" {...field} />
          </div>
        )}
      />
      <FormField
        control={methods.control}
        name="name"
        render={({ field }) => (
          <div className="col-span-4">
            <Label htmlFor="name" className="text-right">
              Tên
            </Label>
            <Input id="name" {...field} />
          </div>
        )}
      />
    </FormController>
  );
};

export default HandbagStageForm;<|MERGE_RESOLUTION|>--- conflicted
+++ resolved
@@ -4,13 +4,8 @@
   defautHandbagStageFormValues,
   handbagStageFormSchema,
   THandbagStageForm,
-<<<<<<< HEAD
 } from "@/schemas/handbag";
 import SubmitButton from "@/components/SubmitButton";
-=======
-} from "@/app/schemas/handbag";
-import FormController from "@/components/common/form/FormController";
->>>>>>> f70655a9
 import { FormField } from "@/components/ui/form";
 import { Input } from "@/components/ui/input";
 import { Label } from "@/components/ui/label";
@@ -19,6 +14,7 @@
 import { zodResolver } from "@hookform/resolvers/zod";
 import React from "react";
 import { SubmitHandler, useForm } from "react-hook-form";
+import FormController from "@/components/common/form/FormController";
 
 interface HandbagStageFormProps {
   action: "create" | "update";
